--- conflicted
+++ resolved
@@ -12,8 +12,6 @@
 
 	"github.com/Azure/azure-sdk-for-go/services/containerinstance/mgmt/2018-04-01/containerinstance"
 )
-
-var emptyCheck = func(cg containerinstance.ContainerGroup) error { return nil }
 
 func TestAccAzureRMContainerGroup_imageRegistryCredentials(t *testing.T) {
 	resourceName := "azurerm_container_group.test"
@@ -29,7 +27,7 @@
 			{
 				Config: config,
 				Check: resource.ComposeTestCheckFunc(
-					testCheckAzureRMContainerGroupExists(resourceName, emptyCheck),
+					testCheckAzureRMContainerGroupExists(resourceName),
 					resource.TestCheckResourceAttr(resourceName, "image_registry_credential.#", "2"),
 					resource.TestCheckResourceAttr(resourceName, "image_registry_credential.0.server", "hub.docker.com"),
 					resource.TestCheckResourceAttr(resourceName, "image_registry_credential.0.username", "yourusername"),
@@ -67,23 +65,7 @@
 			{
 				Config: config,
 				Check: resource.ComposeTestCheckFunc(
-					testCheckAzureRMContainerGroupExists(resourceName, func(cg containerinstance.ContainerGroup) error {
-						if cg.Containers == nil || len(*cg.Containers) != 1 {
-							return fmt.Errorf("unexpected number of containers created")
-						}
-						containers := *cg.Containers
-						if containers[0].Ports == nil || len(*containers[0].Ports) != 1 {
-							return fmt.Errorf("unexpected number of ports created")
-						}
-						ports := *containers[0].Ports
-						if *ports[0].Port != 5443 {
-							return fmt.Errorf("expected port to be 80, instead got %d", ports[0].Port)
-						}
-						if string(ports[0].Protocol) != "UDP" {
-							return fmt.Errorf("expected port to be UDP, instead got %s", string(ports[0].Protocol))
-						}
-						return nil
-					}),
+					testCheckAzureRMContainerGroupExists(resourceName),
 					resource.TestCheckResourceAttr(resourceName, "image_registry_credential.#", "2"),
 					resource.TestCheckResourceAttr(resourceName, "image_registry_credential.0.server", "hub.docker.com"),
 					resource.TestCheckResourceAttr(resourceName, "image_registry_credential.0.username", "yourusername"),
@@ -98,23 +80,7 @@
 			{
 				Config: updated,
 				Check: resource.ComposeTestCheckFunc(
-					testCheckAzureRMContainerGroupExists(resourceName, func(cg containerinstance.ContainerGroup) error {
-						if cg.Containers == nil || len(*cg.Containers) != 1 {
-							return fmt.Errorf("unexpected number of containers created")
-						}
-						containers := *cg.Containers
-						if containers[0].Ports == nil || len(*containers[0].Ports) != 1 {
-							return fmt.Errorf("unexpected number of ports created")
-						}
-						ports := *containers[0].Ports
-						if *ports[0].Port != 80 {
-							return fmt.Errorf("expected port to be 80, instead got %d", ports[0].Port)
-						}
-						if string(ports[0].Protocol) != "TCP" {
-							return fmt.Errorf("expected port to be TCP, instead got %s", string(ports[0].Protocol))
-						}
-						return nil
-					}),
+					testCheckAzureRMContainerGroupExists(resourceName),
 					resource.TestCheckResourceAttr(resourceName, "image_registry_credential.#", "1"),
 					resource.TestCheckResourceAttr(resourceName, "image_registry_credential.0.server", "hub.docker.com"),
 					resource.TestCheckResourceAttr(resourceName, "image_registry_credential.0.username", "updatedusername"),
@@ -142,23 +108,7 @@
 			{
 				Config: config,
 				Check: resource.ComposeTestCheckFunc(
-					testCheckAzureRMContainerGroupExists(resourceName, func(cg containerinstance.ContainerGroup) error {
-						if cg.Containers == nil || len(*cg.Containers) != 1 {
-							return fmt.Errorf("unexpected number of containers created")
-						}
-						containers := *cg.Containers
-						if containers[0].Ports == nil || len(*containers[0].Ports) != 1 {
-							return fmt.Errorf("unexpected number of ports created")
-						}
-						ports := *containers[0].Ports
-						if *ports[0].Port != 80 {
-							return fmt.Errorf("expected port to be 80, instead got %d", ports[0].Port)
-						}
-						if string(ports[0].Protocol) != "TCP" {
-							return fmt.Errorf("expected port to be TCP, instead got %s", string(ports[0].Protocol))
-						}
-						return nil
-					}),
+					testCheckAzureRMContainerGroupExists(resourceName),
 					resource.TestCheckResourceAttr(resourceName, "container.#", "1"),
 					resource.TestCheckResourceAttr(resourceName, "os_type", "Linux"),
 					resource.TestCheckResourceAttr(resourceName, "container.0.port", "80"),
@@ -192,36 +142,14 @@
 			{
 				Config: config,
 				Check: resource.ComposeTestCheckFunc(
-					testCheckAzureRMContainerGroupExists(resourceName, emptyCheck),
+					testCheckAzureRMContainerGroupExists(resourceName),
 					resource.TestCheckResourceAttr(resourceName, "container.#", "1"),
 				),
 			},
 			{
 				Config: updatedConfig,
 				Check: resource.ComposeTestCheckFunc(
-					testCheckAzureRMContainerGroupExists(resourceName, func(cg containerinstance.ContainerGroup) error {
-						if cg.Containers == nil || len(*cg.Containers) != 1 {
-							return fmt.Errorf("unexpected number of containers created")
-						}
-						containers := *cg.Containers
-						if containers[0].Ports == nil || len(*containers[0].Ports) != 2 {
-							return fmt.Errorf("unexpected number of ports created")
-						}
-						ports := *containers[0].Ports
-						if *ports[0].Port != 80 {
-							return fmt.Errorf("expected port to be 80, instead got %d", ports[0].Port)
-						}
-						if string(ports[0].Protocol) != "TCP" {
-							return fmt.Errorf("expected port to be TCP, instead got %s", string(ports[0].Protocol))
-						}
-						if *ports[1].Port != 5443 {
-							return fmt.Errorf("expected port to be 80, instead got %d", ports[0].Port)
-						}
-						if string(ports[1].Protocol) != "UDP" {
-							return fmt.Errorf("expected port to be UDP, instead got %s", string(ports[0].Protocol))
-						}
-						return nil
-					}),
+					testCheckAzureRMContainerGroupExists(resourceName),
 					resource.TestCheckResourceAttr(resourceName, "container.#", "2"),
 					resource.TestCheckResourceAttr(resourceName, "container.0.ports.#", "2"),
 					resource.TestCheckResourceAttr(resourceName, "container.0.ports.0.port", "80"),
@@ -248,23 +176,7 @@
 			{
 				Config: config,
 				Check: resource.ComposeTestCheckFunc(
-					testCheckAzureRMContainerGroupExists(resourceName, func(cg containerinstance.ContainerGroup) error {
-						if cg.Containers == nil || len(*cg.Containers) != 1 {
-							return fmt.Errorf("unexpected number of containers created")
-						}
-						containers := *cg.Containers
-						if containers[0].Ports == nil || len(*containers[0].Ports) != 1 {
-							return fmt.Errorf("unexpected number of ports created")
-						}
-						ports := *containers[0].Ports
-						if *ports[0].Port != 80 {
-							return fmt.Errorf("expected port to be 80, instead got %d", ports[0].Port)
-						}
-						if string(ports[0].Protocol) != "TCP" {
-							return fmt.Errorf("expected port to be TCP, instead got %s", string(ports[0].Protocol))
-						}
-						return nil
-					}),
+					testCheckAzureRMContainerGroupExists(resourceName),
 					resource.TestCheckResourceAttr(resourceName, "container.#", "1"),
 					resource.TestCheckResourceAttr(resourceName, "container.0.ports.#", "1"),
 					resource.TestCheckResourceAttr(resourceName, "container.0.ports.0.port", "80"),
@@ -317,29 +229,7 @@
 			{
 				Config: config,
 				Check: resource.ComposeTestCheckFunc(
-					testCheckAzureRMContainerGroupExists(resourceName, func(cg containerinstance.ContainerGroup) error {
-						if cg.Containers == nil || len(*cg.Containers) != 1 {
-							return fmt.Errorf("unexpected number of containers created")
-						}
-						containers := *cg.Containers
-						if containers[0].Ports == nil || len(*containers[0].Ports) != 2 {
-							return fmt.Errorf("unexpected number of ports created")
-						}
-						ports := *containers[0].Ports
-						if *ports[0].Port != 80 {
-							return fmt.Errorf("expected port to be 80, instead got %d", ports[0].Port)
-						}
-						if string(ports[0].Protocol) != "TCP" {
-							return fmt.Errorf("expected port to be TCP, instead got %s", string(ports[0].Protocol))
-						}
-						if *ports[1].Port != 443 {
-							return fmt.Errorf("expected port to be 80, instead got %d", ports[0].Port)
-						}
-						if string(ports[1].Protocol) != "TCP" {
-							return fmt.Errorf("expected port to be TCP, instead got %s", string(ports[0].Protocol))
-						}
-						return nil
-					}),
+					testCheckAzureRMContainerGroupExists(resourceName),
 					resource.TestCheckResourceAttr(resourceName, "container.#", "1"),
 					resource.TestCheckResourceAttr(resourceName, "os_type", "Windows"),
 					resource.TestCheckResourceAttr(resourceName, "container.0.ports.#", "2"),
@@ -372,23 +262,7 @@
 			{
 				Config: config,
 				Check: resource.ComposeTestCheckFunc(
-					testCheckAzureRMContainerGroupExists(resourceName, func(cg containerinstance.ContainerGroup) error {
-						if cg.Containers == nil || len(*cg.Containers) != 1 {
-							return fmt.Errorf("unexpected number of containers created")
-						}
-						containers := *cg.Containers
-						if containers[0].Ports == nil || len(*containers[0].Ports) != 1 {
-							return fmt.Errorf("unexpected number of ports created")
-						}
-						ports := *containers[0].Ports
-						if *ports[0].Port != 80 {
-							return fmt.Errorf("expected port to be 80, instead got %d", ports[0].Port)
-						}
-						if string(ports[0].Protocol) != "TCP" {
-							return fmt.Errorf("expected port to be TCP, instead got %s", string(ports[0].Protocol))
-						}
-						return nil
-					}),
+					testCheckAzureRMContainerGroupExists(resourceName),
 					resource.TestCheckResourceAttr(resourceName, "container.#", "1"),
 					resource.TestCheckResourceAttr(resourceName, "container.0.ports.#", "1"),
 					resource.TestCheckResourceAttr(resourceName, "container.0.ports.0.port", "80"),
@@ -698,11 +572,7 @@
   resource_group_name = "${azurerm_resource_group.test.name}"
   ip_address_type     = "public"
   dns_name_label      = "acctestcontainergroup-%d"
-<<<<<<< HEAD
-  os_type             = "linux"
-=======
   os_type             = "Linux"
->>>>>>> 0aea1fb0
   restart_policy      = "OnFailure"
 
   container {
@@ -711,15 +581,10 @@
     cpu    = "1"
     memory = "1.5"
 
-<<<<<<< HEAD
     ports  = {
       port     = 80
       protocol = "tcp"
     }
-=======
-    port     = "80"
-    protocol = "TCP"
->>>>>>> 0aea1fb0
 
     volume {
       name       = "logs"
@@ -728,7 +593,6 @@
       share_name = "${azurerm_storage_share.test.name}"
 
       storage_account_name = "${azurerm_storage_account.test.name}"
-<<<<<<< HEAD
       storage_account_key = "${azurerm_storage_account.test.primary_access_key}"
     }
 
@@ -742,21 +606,6 @@
       "secureFoo1" = "secureBar1"
     }
 
-=======
-      storage_account_key  = "${azurerm_storage_account.test.primary_access_key}"
-    }
-
-    environment_variables {
-      "foo"  = "bar"
-      "foo1" = "bar1"
-    }
-
-    secure_environment_variables {
-      "secureFoo"  = "secureBar"
-      "secureFoo1" = "secureBar1"
-    }
-
->>>>>>> 0aea1fb0
     commands = ["/bin/bash", "-c", "ls"]
   }
 
@@ -791,7 +640,7 @@
 			}
 			return fmt.Errorf("Bad: Get on containerGroupsClient: %+v", err)
 		}
-		return checkResp(resp)
+		return nil
 	}
 }
 
